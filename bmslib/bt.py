import asyncio
import re
import subprocess
import time
from typing import Callable, List, Union

from bleak import BleakClient, BleakScanner

from . import FuturesPool
from .bms import BmsSample, DeviceInfo
from .util import get_logger
import backoff


@backoff.on_exception(backoff.expo, Exception, max_time=10, logger=None)
async def bt_discovery(logger):
    logger.info('BT Discovery:')
    devices = await BleakScanner.discover()
    if not devices:
        logger.info(' - no devices found - ')
    for d in devices:
        logger.info("BT Device   %s   address=%s", d.name, d.address)
    return devices


def bleak_version():
    try:
        import bleak
        return bleak.__version__
    except:
        from importlib.metadata import version
        return version('bleak')


def bt_stack_version():
    try:
        # get BlueZ version
        p = subprocess.Popen(["bluetoothctl", "--version"], stdout=subprocess.PIPE)
        out, _ = p.communicate()
        s = re.search(b"(\\d+).(\\d+)", out.strip(b"'"))
        bluez_version = tuple(map(int, s.groups()))
        return 'bluez-v%i.%i' % bluez_version
    except:
        # get_platform_client_backend_type
        return '? (%s)' % BleakClient.__name__


def bt_power(on):
    cmd = ["bluetoothctl", "power", "on" if on else "off"]
    p = subprocess.Popen(cmd, stdout=subprocess.PIPE)
    out, err = p.communicate()
    if p.returncode != 0:
        raise Exception('error with cmd %s: %s' % (cmd, bytes.decode(err, 'utf-8')))


class BtBms():
    def __init__(self, address: str, name: str, keep_alive=False, psk=None, adapter=None, verbose_log=False):
        self.address = address
        self.name = name
        self.keep_alive = keep_alive
        self.verbose_log = verbose_log
        self.logger = get_logger(verbose_log)
        self._fetch_futures = FuturesPool()
        self._psk = psk
        self._connect_time = 0

        if address.startswith('test_'):
            from bmslib.dummy import BleakDummyClient
            self.client = BleakDummyClient(address, disconnected_callback=self._on_disconnect)
        else:
            kwargs = {}
            if psk:
                try:
                    import bleak.backends.bluezdbus.agent
                except ImportError:
<<<<<<< HEAD
                    self.logger.warn(
                        "Installed bleak version %s has no pairing agent, pairing with a pin will likely fail! "
                        "Disable `install_newer_bleak` option or run `pip3 -r requirements.txt`",
                        bleak_version())
=======
                    self.logger.warn("this bleak version has no pairing agent, pairing with a pin will likely fail!")
>>>>>>> 7705a210

            self._adapter = adapter
            if adapter:  # hci0, hci1 (BT adapter hardware)
                kwargs['adapter'] = adapter

            self.client = BleakClient(address,
                                      handle_pairing=bool(psk),
                                      disconnected_callback=self._on_disconnect,
                                      **kwargs
                                      )

    async def start_notify(self, char_specifier, callback: Callable[[int, bytearray], None], **kwargs):
        if not isinstance(char_specifier, list):
            char_specifier = [char_specifier]
        exception = None
        for cs in char_specifier:
            try:
                await self.client.start_notify(cs, callback, **kwargs)
                return cs
            except Exception as e:
                exception = e
        await enumerate_services(self.client, self.logger)
        raise exception

    def characteristic_uuid_to_handle(self, uuid: str, property: str) -> Union[str, int]:
        for service in self.client.services:
            for char in service.characteristics:
                if char.uuid == uuid and property in char.properties:
                    return char.handle
        return uuid

    def _on_disconnect(self, client):
        if self.keep_alive and self._connect_time:
            self.logger.warning('BMS %s disconnected after %.1fs!', self.__str__(), time.time() - self._connect_time)

        try:
            self._fetch_futures.clear()
        except Exception as e:
            self.logger.warning('error clearing futures pool: %s', str(e) or type(e))

    async def _connect_client(self, timeout):
        await self.client.connect(timeout=timeout)
        if self.verbose_log:
            await enumerate_services(self.client, logger=self.logger)
        self._connect_time = time.time()
        if self._psk:
            def get_passkey(device: str, pin, passkey):
                if pin:
                    self.logger.info(f"Device {device} is displaying pin '{pin}'")
                    return True

                if passkey:
                    self.logger.info(f"Device {device} is displaying passkey '{passkey:06d}'")
                    return True

                self.logger.info(f"Device {device} asking for psk, giving '{self._psk}'")
                return str(self._psk) or None

            self.logger.debug("Pairing %s using psk '%s'...", self._psk)
            res = await self.client.pair(callback=get_passkey)
            if not res:
                self.logger.error("Pairing failed!")

    @property
    def is_connected(self):
        return self.client.is_connected

    async def connect(self, timeout=20):
        """
        Establish a BLE connection
        :param timeout:
        :return:
        """
        await self._connect_client(timeout=timeout)

    async def _connect_with_scanner(self, timeout=20):
        """
        Starts a bluetooth discovery and tries to establish a BLE connection with back off.
         This fixes connection errors for some BMS (jikong). Use instead of connect().

        :param timeout:
        :return:
        """
        import bleak
        scanner_kw = {}
        if self._adapter:
            scanner_kw['adapter'] = self._adapter
        scanner = bleak.BleakScanner(**scanner_kw)
        self.logger.debug("starting scan")
        await scanner.start()

        attempt = 1
        while True:
            try:
                discovered = set(b.address for b in scanner.discovered_devices)
                if self.client.address not in discovered:
                    raise Exception('Device %s not discovered. Make sure it in range and is not being controled by '
                                    'another application. (%s)' % (self.client.address, discovered))

                self.logger.debug("connect attempt %d", attempt)
                await self._connect_client(timeout=timeout / 2)
                break
            except Exception as e:
                await self.client.disconnect()
                if attempt < 8:
                    self.logger.debug('retry %d after error %s', attempt, e)
                    await asyncio.sleep(0.2 * (1.5 ** attempt))
                    attempt += 1
                else:
                    await scanner.stop()
                    raise

        await scanner.stop()

    async def disconnect(self):
        await self.client.disconnect()
        self._fetch_futures.clear()

    async def fetch_device_info(self) -> DeviceInfo:
        """
        Retrieve static BMS device info (HW, SW version, serial number, etc)
        :return: DeviceInfo
        """
        raise NotImplementedError()

    async def fetch(self) -> BmsSample:
        """
        Retrieve a BMS sample
        :return:
        """
        raise NotImplementedError()

    async def fetch_voltages(self) -> List[int]:
        """
        Get cell voltages in mV. The implementation can require a prior fetch(), depending on BMS BLE data frame design.
        So the caller must call fetch() prior to fetch_voltages()
        :return: List[int]
        """
        raise NotImplementedError()

    async def fetch_temperatures(self) -> List[float]:
        """
        Get temperature readings in °C. The implementation can require a prior fetch(), depending on BMS BLE data frame design.
        So the caller must call fetch() prior to fetch_temperatures()
        :return:
        """
        raise NotImplementedError()

    async def subscribe(self, callback: Callable[[BmsSample], None]):
        raise NotImplemented()

    async def subscribe_voltages(self, callback: Callable[[List[int]], None]):
        raise NotImplemented()

    async def set_switch(self, switch: str, state: bool):
        """
        Send a switch command to the BMS to control a physical switch, usually a MOSFET or relay.
        :param switch:
        :param state:
        :return:
        """
        raise NotImplementedError()

    def __str__(self):
        return f'{self.__class__.__name__}({self.client.address})'

    async def __aenter__(self):
        # print("enter")
        if self.keep_alive and self.is_connected:
            return
        await self.connect()

    async def __aexit__(self, *args):
        # print("exit")
        if self.keep_alive:
            return
        if self.client.is_connected:
            await self.disconnect()

    def __await__(self):
        return self.__aexit__().__await__()

    def set_keep_alive(self, keep):
        if keep:
            self.logger.info("BMS %s keep alive enabled", self.__str__())
        self.keep_alive = keep

    def debug_data(self):
        return None


async def enumerate_services(client: BleakClient, logger):
    for service in client.services:
        logger.info(f"[Service] {service}")
        for char in service.characteristics:
            if "read" in char.properties:
                try:
                    value = bytes(await client.read_gatt_char(char.uuid))
                    logger.info(
                        f"\t[Characteristic] {char} ({','.join(char.properties)}), Value: {value}"
                    )
                except Exception as e:
                    logger.error(
                        f"\t[Characteristic] {char} ({','.join(char.properties)}), Value: {e}"
                    )

            else:
                value = None
                logger.info(
                    f"\t[Characteristic] {char} ({','.join(char.properties)}), Value: {value}"
                )

            for descriptor in char.descriptors:
                try:
                    value = bytes(
                        await client.read_gatt_descriptor(descriptor.handle)
                    )
                    logger.info(f"\t\t[Descriptor] {descriptor}) | Value: {value}")
                except Exception as e:
                    logger.error(f"\t\t[Descriptor] {descriptor}) | Value: {e}")<|MERGE_RESOLUTION|>--- conflicted
+++ resolved
@@ -73,14 +73,10 @@
                 try:
                     import bleak.backends.bluezdbus.agent
                 except ImportError:
-<<<<<<< HEAD
                     self.logger.warn(
                         "Installed bleak version %s has no pairing agent, pairing with a pin will likely fail! "
                         "Disable `install_newer_bleak` option or run `pip3 -r requirements.txt`",
                         bleak_version())
-=======
-                    self.logger.warn("this bleak version has no pairing agent, pairing with a pin will likely fail!")
->>>>>>> 7705a210
 
             self._adapter = adapter
             if adapter:  # hci0, hci1 (BT adapter hardware)
